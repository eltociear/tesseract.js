--- conflicted
+++ resolved
@@ -4,14 +4,8 @@
   "description": "Pure Javascript Multilingual OCR",
   "main": "src/index.js",
   "scripts": {
-<<<<<<< HEAD
-    "start": "watchify src/index.js  -t [ envify --NODE_ENV development ] -t [ babelify --presets [ es2015 ] ] -o dist/tesseract.dev.js --standalone Tesseract & watchify src/browser/worker.js  -t [ envify --NODE_ENV development ] -t [ babelify --presets [ es2015 ] ] -o dist/worker.dev.js & http-server -p 7355",
+    "start": "concurrently --kill-others \"watchify src/index.js  -t [ envify --NODE_ENV development ] -t [ babelify --presets [ es2015 ] ] -o dist/tesseract.dev.js --standalone Tesseract\" \"watchify src/browser/worker.js  -t [ envify --NODE_ENV development ] -t [ babelify --presets [ es2015 ] ] -o dist/worker.dev.js\" \"http-server -p 7355\"",
     "build": "browserify src/index.js -t [ babelify --presets [ es2015 ] ] -o dist/tesseract.js --standalone Tesseract && browserify src/browser/worker.js -t [ babelify --presets [ es2015 ] ] -o dist/worker.js && uglifyjs dist/tesseract.js --source-map -o dist/tesseract.min.js && uglifyjs dist/worker.js --source-map -o dist/worker.min.js",
-=======
-    "test": "echo \"Error: no test specified\" & exit 1",
-    "start": "concurrently --kill-others \"watchify src/index.js  -t [ envify --NODE_ENV development ] -t [ babelify --presets [ es2015 ] ] -o dist/tesseract.dev.js --standalone Tesseract\" \"watchify src/browser/worker.js  -t [ envify --NODE_ENV development ] -t [ babelify --presets [ es2015 ] ] -o dist/worker.dev.js\" \"http-server -p 7355\"",
-    "build": "concurrently --kill-others \"browserify src/index.js -t [ babelify --presets [ es2015 ] ] -o dist/tesseract.js --standalone Tesseract\" \"browserify src/browser/worker.js -t [ babelify --presets [ es2015 ] ] -o dist/worker.js\"",
->>>>>>> 2fc29127
     "release": "npm run build && git commit -am 'new release' && git push && git tag `jq -r '.version' package.json` && git push origin --tags && npm publish"
   },
   "browser": {
